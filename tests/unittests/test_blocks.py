--- conflicted
+++ resolved
@@ -45,26 +45,6 @@
         dim = 512
         batch_size = 32
 
-<<<<<<< HEAD
-        net1 = torch.randn(batch_size, h_dim)
-        net2 = torch.randn(batch_size, h_dim)
-
-        invertible = InvertibleBlock(dim)
-        o1, o2 = invertible(net1, net2)
-        r1, r2 = invertible.inverse(o1, o2)
-        self.assertTrue(torch.allclose(o1, net2, rtol=1e-4, atol=1e-4))
-        self.assertTrue(torch.allclose(o2, net1 + net2, rtol=1e-4, atol=1e-4))
-        self.assertTrue(torch.allclose(net1, r1, rtol=1e-4, atol=1e-4))
-        self.assertTrue(torch.allclose(net2, r2, rtol=1e-4, atol=1e-4))
-
-        res_invertible = ResInvertibleBlock(dim)
-        o1, o2 = res_invertible(net1, net2)
-        r1, r2 = res_invertible.inverse(o1, o2)
-        self.assertTrue(torch.allclose(o1, net1 + net2, rtol=1e-4, atol=1e-4))
-        self.assertTrue(torch.allclose(o2, net1 + 2.0 * net2, rtol=1e-4, atol=1e-4))
-        self.assertTrue(torch.allclose(net1, r1, rtol=1e-4, atol=1e-4))
-        self.assertTrue(torch.allclose(net2, r2, rtol=1e-4, atol=1e-4))
-=======
         net = torch.randn(batch_size, dim)
         builder = lambda _: nn.Identity()
 
@@ -99,7 +79,6 @@
         net_indices = net.argsort().numpy().ravel()
         outputs_indices = outputs.argsort().numpy().ravel()[::-1]
         self.assertTrue(np.allclose(net_indices, outputs_indices))
->>>>>>> d6dedd18
 
     def test_attention(self) -> None:
         num_heads = 8
